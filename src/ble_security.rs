use crate::enums;

pub struct BLESecurity {
  passkey: u32,
}

impl BLESecurity {
  pub(crate) fn new() -> Self {
    Self { passkey: 0 }
  }

<<<<<<< HEAD
  /// Set the authorization mode for this device.
  pub fn set_auth(&mut self, bonding: bool, mitm: bool, sc: bool) -> &mut Self {
=======
  pub fn set_auth(&mut self, auth_req: enums::AuthReq) -> &mut Self {
>>>>>>> 6da57096
    unsafe {
      esp_idf_sys::ble_hs_cfg.set_sm_bonding(auth_req.contains(enums::AuthReq::Bond) as _);
      esp_idf_sys::ble_hs_cfg.set_sm_mitm(auth_req.contains(enums::AuthReq::Mitm) as _);
      esp_idf_sys::ble_hs_cfg.set_sm_sc(auth_req.contains(enums::AuthReq::Sc) as _);
    }

    self
  }

  /// Get the current passkey used for pairing.
  pub fn get_passkey(&self) -> u32 {
    self.passkey
  }

  /// Set the passkey the server will ask for when pairing.
  pub fn set_passkey(&mut self, passkey: u32) -> &mut Self {
    self.passkey = passkey;
    self
  }

  /// Set the Input/Output capabilities of this device.
  pub fn set_io_cap(&mut self, iocap: enums::SecurityIOCap) -> &mut Self {
    unsafe { esp_idf_sys::ble_hs_cfg.sm_io_cap = iocap as _ };
    self
  }

  /// If we are the initiator of the security procedure this sets the keys we will distribute.
  pub fn set_security_init_key(&mut self, init_key: enums::PairKeyDist) -> &mut Self {
    unsafe { esp_idf_sys::ble_hs_cfg.sm_our_key_dist = init_key.bits() };
    self
  }

  /// Set the keys we are willing to accept during pairing.
  pub fn set_security_resp_key(&mut self, resp_key: enums::PairKeyDist) -> &mut Self {
    unsafe { esp_idf_sys::ble_hs_cfg.sm_their_key_dist = resp_key.bits() };
    self
  }

  /// Set up for pairing in RPA(Resolvable Private Address).
  ///
  /// ( see: https://github.com/taks/esp32-nimble/issues/24 )
  pub fn resolve_rpa(&mut self) -> &mut Self {
    self
      .set_security_init_key(enums::PairKeyDist::ENC | enums::PairKeyDist::ID)
      .set_security_resp_key(enums::PairKeyDist::ENC | enums::PairKeyDist::ID)
  }
}<|MERGE_RESOLUTION|>--- conflicted
+++ resolved
@@ -9,12 +9,8 @@
     Self { passkey: 0 }
   }
 
-<<<<<<< HEAD
   /// Set the authorization mode for this device.
-  pub fn set_auth(&mut self, bonding: bool, mitm: bool, sc: bool) -> &mut Self {
-=======
   pub fn set_auth(&mut self, auth_req: enums::AuthReq) -> &mut Self {
->>>>>>> 6da57096
     unsafe {
       esp_idf_sys::ble_hs_cfg.set_sm_bonding(auth_req.contains(enums::AuthReq::Bond) as _);
       esp_idf_sys::ble_hs_cfg.set_sm_mitm(auth_req.contains(enums::AuthReq::Mitm) as _);
